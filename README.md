# CBL Analysis

CBL Analysis is a tool for downloading and analyzing CommunityBanList (CBL) data.

## Features

- Download CBL data from official sources
- Parse and preprocess CBL data
- Analyze ban patterns and trends
- Generate reports on CBL statistics
- Visualize CBL data

## Installation

To set up CBL Analysis, follow these steps:

1. Clone the repository:
   ```bash
   git clone https://github.com/Frontline-Femmes/cbl-analysis.git
   ```

2. Navigate to the project directory:
   ```bash
   cd cbl-analysis
   ```

3. Set up a Python virtual environment (recommended):
   ```bash
   python -m venv venv
   source venv/bin/activate  # On Windows, use `venv\Scripts\activate`
   ```

4. Install the required dependencies:
   ```bash
   pip install -r requirements.txt
   ```

## Usage

To use CBL Analysis, run the main script:

```bash
python main.py
```

This will start the analysis process and guide you through the available options.

## Configuration

Before running the analysis, make sure to configure the following:

1. Update the data sources in `config/sources.yaml`
2. Adjust analysis parameters in `config/analysis_config.yaml`

## Contributing

We welcome contributions to CBL Analysis! Please read our [CONTRIBUTING.md](CONTRIBUTING.md) file for guidelines on how to submit pull requests, report issues, and suggest improvements.

## License

This project is licensed under the MIT License - see the [LICENSE](LICENSE) file for details.

## Contact

<<<<<<< HEAD
For any questions or support, please open an issue on the GitHub repository.

Project Link: https://github.com/Frontline-Femmes/cbl-analysis
=======
For any questions or support, please open an issue on the GitHub repository.
>>>>>>> c71a3af4
<|MERGE_RESOLUTION|>--- conflicted
+++ resolved
@@ -62,10 +62,4 @@
 
 ## Contact
 
-<<<<<<< HEAD
-For any questions or support, please open an issue on the GitHub repository.
-
-Project Link: https://github.com/Frontline-Femmes/cbl-analysis
-=======
-For any questions or support, please open an issue on the GitHub repository.
->>>>>>> c71a3af4
+For any questions or support, please open an issue on the GitHub repository.